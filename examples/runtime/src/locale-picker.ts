--- conflicted
+++ resolved
@@ -1,13 +1,7 @@
 import {LitElement, html} from 'lit-element';
 import {getLocale, setLocaleFromUrl} from './localization.js';
-<<<<<<< HEAD
-import {Localized} from 'lit-localize/lib_client/localized-element.js';
 import {allLocales} from './locale-codes.js';
-=======
 import {Localized} from 'lit-localize/localized-element.js';
-
-const locales = ['en', 'es-419', 'zh_CN'] as const;
->>>>>>> 37c3071c
 
 const localeNames: {
   [L in typeof allLocales[number]]: string;
